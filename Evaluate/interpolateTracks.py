import sys
import numpy as np
import logging

from datetime import datetime, timedelta
from matplotlib.dates import date2num, num2date
from scipy.interpolate import interp1d, splev, splrep

from Utilities.maputils import latLon2Azi
from Utilities.loadData import loadTrackFile
<<<<<<< HEAD

from Utilities.track import Track, ncSaveTracks
=======
from Utilities.track import Track, ncSaveTracks, TCRM_COLS, TCRM_FMTS
>>>>>>> c5d01ff5

LOG = logging.getLogger(__name__)
LOG.addHandler(logging.NullHandler())

<<<<<<< HEAD

TRACKFILE_COLS = ('Indicator', 'CycloneNumber', 'Year', 'Month', 
                  'Day', 'Hour', 'Minute', 'TimeElapsed', 'Datetime',
                  'Longitude', 'Latitude', 'Speed', 'Bearing', 
                  'CentralPressure', 'WindSpeed', 'rMax', 
                  'EnvPressure', 'beta')

TRACKFILE_FMTS = ('i', 'i', 'i', 'i', 
                  'i', 'i', 'i', 'f', datetime,
                  'f', 'f', 'f', 'f', 'f', 
                  'f', 'f', 'f', 'f', 'f')

TRACKFILE_OUTFMT = ('%i,%i,%i,%i,' 
                    '%i,%i,%i,%8.3f,%s,%5.1f,'
                    '%8.3f,%8.3f,%6.2f,%6.2f,%7.2f,'
                    '%6.2f,%6.2f,%7.2f,%6.3f')

=======
>>>>>>> c5d01ff5
OUTPUT_COLS = ('CycloneNumber', 'Datetime', 'TimeElapsed', 'Longitude',
                  'Latitude', 'Speed', 'Bearing', 'CentralPressure',
                  'EnvPressure', 'rMax', 'beta')

OUTPUT_FMTS = '%i,%s,%7.3f,%8.3f,%8.3f,%6.2f,%6.2f,%7.2f,%7.2f,%6.2f,%6.3f'

class Track2(object):
    def __init__(self, data):
        self.data = data
        self.trackId = None
        self.trackfile = None

    def __getattr__(self, key):
        if key.startswith('__') and key.endswith('__'):
            return super(Track, self).__getattr__(key)
        return self.data[key]


def interpolate(track, delta, interpolation_type=None):
    """
    Interpolate the records in time to have a uniform time difference between
    records. Each of the input arrays represent the values for a single TC

    :param track: :class:`Track` object containing all data for the track.
    :param delta: `float` time difference to interpolate the dataset to. Must be
                  positive.
    :param interpolation_type: Optional ['linear', 'akima'], specify the type
                               of interpolation used for the locations (i.e.
                               longitude and latitude) of the records.

    # FIXME: Need to address masking values - scipy.interpolate.interp1d
    handles numpy.ma masked arrays.
    """
    LOG.debug("Performing interpolation of TC track")
    day_ = [datetime(*x) for x in zip(track.Year, track.Month,
                                      track.Day, track.Hour,
                                      track.Minute)]
    timestep = timedelta(delta/24.)

    time_ = np.array([d.toordinal() + (d.hour + d.minute/60.)/24.0
                      for d in day_], dtype=float)

    dt_ = 24.0 * np.diff(time_)
    dt = np.empty(track.Hour.size, dtype=float)
    dt[1:] = dt_

    # Convert all times to a time after initial observation:
    timestep = 24.0*(time_ - time_[0])

    newtime = np.arange(timestep[0], timestep[-1] + .01, delta)
    newtime[-1] = timestep[-1]
    _newtime = (newtime / 24.) + time_[0]

    newdates = num2date(_newtime)
    newdates = np.array([n.replace(tzinfo=None) for n in newdates])

    # Find the indices of valid pressure observations:
    validIdx = np.where(track.CentralPressure < sys.maxint)[0]

    # FIXME: Need to address the issue when the time between obs is less
    # than delta (e.g. only two obs 5 hrs apart, but delta = 6 hrs).

    if len(track.data) <= 3:
        # Use linear interpolation only (only a start and end point given):
        nLon = interp1d(timestep, track.Longitude, kind='linear')(newtime)
        nLat = interp1d(timestep, track.Latitude, kind='linear')(newtime)

        if len(validIdx) == 2:
            npCentre = interp1d(timestep,
                                track.CentralPressure,
                                kind='linear')(newtime)
            nwSpd = interp1d(timestep,
                             track.WindSpeed,
                             kind='linear')(newtime)

        elif len(validIdx) == 1:
            # If one valid observation, assume no change and
            # apply value to all times
            npCentre = np.ones(len(newtime)) * track.CentralPressure[validIdx]
            nwSpd = np.ones(len(newtime)) * track.WindSpeed[validIdx]

        else:
            npCentre = np.zeros(len(newtime))
            nwSpd = np.zeros(len(newtime))

        npEnv = interp1d(timestep, track.EnvPressure, kind='linear')(newtime)
        nrMax = interp1d(timestep, track.rMax, kind='linear')(newtime)
<<<<<<< HEAD
=======
        nbeta = interp1d(timestep, track.beta, kind='linear')(newtime)
        
>>>>>>> c5d01ff5
    else:
        if interpolation_type == 'akima':
            # Use the Akima interpolation method:
            try:
                import akima
            except ImportError:
                LOG.exception(("Akima interpolation module unavailable "
                               " - default to scipy.interpolate"))
                nLon = splev(newtime, splrep(timestep, track.Longitude, s=0),
                             der=0)
                nLat = splev(newtime, splrep(timestep, track.Latitude, s=0),
                             der=0)
            else:
                nLon = akima.interpolate(timestep, track.Longitude, newtime)
                nLat = akima.interpolate(timestep, track.Latitude, newtime)
        elif interpolation_type == 'linear':
            nLon = interp1d(timestep, track.Longitude, kind='linear')(newtime)
            nLat = interp1d(timestep, track.Latitude, kind='linear')(newtime)

        else:
            nLon = splev(newtime, splrep(timestep, track.Longitude, s=0), der=0)
            nLat = splev(newtime, splrep(timestep, track.Latitude, s=0), der=0)

        if len(validIdx) >= 2:
            # No valid data at the final new time,
            # would require extrapolation:
            firsttime = np.where(newtime >= timestep[validIdx[0]])[0][0]
            lasttime = np.where(newtime <= timestep[validIdx[-1]])[0][-1]

            if firsttime == lasttime:
                # only one valid observation:
                npCentre = np.zeros(len(newtime))
                nwSpd = np.zeros(len(newtime))
                npCentre[firsttime] = track.CentralPressure[validIdx[0]]
                nwSpd[firsttime] = track.WindSpeed[validIdx[0]]

            else:
                npCentre = np.zeros(len(newtime))
                nwSpd = np.zeros(len(newtime))
                _npCentre = interp1d(timestep[validIdx],
                                     track.CentralPressure[validIdx],
                                     kind='linear')(newtime[firsttime:lasttime])

                _nwSpd = interp1d(timestep[validIdx],
                                  track.WindSpeed[validIdx],
                                  kind='linear')(newtime[firsttime:lasttime])

                npCentre[firsttime:lasttime] = _npCentre
                nwSpd[firsttime:lasttime] = _nwSpd
                npCentre[lasttime] = _npCentre[-1]
                nwSpd[lasttime] = _nwSpd[-1]

        elif len(validIdx) == 1:
            npCentre = np.ones(len(newtime)) * track.CentralPressure[validIdx]
            nwSpd = np.ones(len(newtime)) * track.WindSpeed[validIdx]
        else:
            npCentre = np.zeros(len(newtime))
            nwSpd = np.zeros(len(newtime))

        npEnv = interp1d(timestep, track.EnvPressure, kind='linear')(newtime)
        nrMax = interp1d(timestep, track.rMax, kind='linear')(newtime)
        nbeta = interp1d(timestep, track.beta, kind='linear')(newtime)
<<<<<<< HEAD
    
=======

>>>>>>> c5d01ff5
    if len(nLat) >= 2:
        bear_, dist_ = latLon2Azi(nLat, nLon, 1, azimuth=0)
        nthetaFm = np.zeros(newtime.size, dtype=float)
        nthetaFm[:-1] = bear_
        nthetaFm[-1] = bear_[-1]
        dist = np.zeros(newtime.size, dtype=float)
        dist[:-1] = dist_
        dist[-1] = dist_[-1]
        nvFm = dist / delta
    else:
        nvFm = track.Speed[-1]
        nthetaFm = track.Bearing[-1]

    nYear = [date.year for date in newdates]
    nMonth = [date.month for date in newdates]
    nDay = [date.day for date in newdates]
    nHour = [date.hour for date in newdates]
    nMin = [date.minute for date in newdates]
    np.putmask(npCentre, npCentre > 10e+6, sys.maxint)
    np.putmask(npCentre, npCentre < 700, sys.maxint)

    newindex = np.zeros(len(newtime))
    newindex[0] = 1
    newTCID = np.ones(len(newtime)) * track.trackId[0]

    newdata = np.empty(len(newtime),
<<<<<<< HEAD
                       dtype={
                             'names': TRACKFILE_COLS,
                             'formats': TRACKFILE_FMTS
                               } )

    for key, val in zip(TRACKFILE_COLS,
                        [newindex, newTCID, nYear, nMonth, nDay, nHour, nMin,
                           newtime, newdates, nLon, nLat, nvFm, nthetaFm,
                           npCentre, nwSpd, nrMax, npEnv, nbeta]):
=======
                        dtype={
                               'names': TCRM_COLS,
                               'formats': TCRM_FMTS
                               } )

    for key, val in zip(TCRM_COLS,
                        [newTCID, newdates, newtime,
                           nLon, nLat, nvFm, nthetaFm,
                           npCentre, npEnv, nrMax, nbeta]):
>>>>>>> c5d01ff5
        newdata[key] = val
    newtrack = Track(newdata)
    newtrack.trackId = track.trackId
    newtrack.trackfile = track.trackfile

    return newtrack

def saveTracks(tracks, outputFile):
    """
    Save the data to a TCRM-format track file (.csv format).

    :param tracks: A collection of `Track` objects to save to file.
    :param str outputFile: Path to destination file.

    """
    LOG.debug("Saving interpolated tracks to {0}".format(outputFile))
    output = []
    for track in tracks:
        r = [getattr(track, col).T for col in OUTPUT_COLS]
        output.append(r)
    data = np.hstack([r for r in output]).T
    with open(outputFile, 'w') as fp:
        fp.write('%' + ','.join(OUTPUT_COLS) + '\n')
        if len(data) > 0:
            np.savetxt(fp, data, fmt=OUTPUT_FMTS)

def parseTracks(configFile, trackFile, source, delta, outputFile=None,
                interpolation_type=None):
    """
    Load a track dataset, then interpolate to some time delta (given in
    hours). Events with only a single record are not altered.

    :type  configFile: string
    :param configFile: Configuration file containing settings that
                       describe the data source.

    :type  trackFile: string
    :param trackFile: Path to the input data source.

    :type  source: string
    :param source: Name of the data source. `configFile` must have a
                   corresponding section which contains options that
                   describe the data format.

    :type  delta: float
    :param delta: Time difference to interpolate the dataset to. Must be
                  positive.

    :type  outputFile: string
    :param outputFile: Path to the destination of output, if it is to
                       be saved.

    :type  results: `list` of :class:`Track` objects containing the
                    interpolated track data
    """
    LOG.info("Interpolating tracks from {0}".format(trackFile))
    if delta < 0.0:
        raise ValueError("Time step for interpolation must be positive")

    tracks = loadTrackFile(configFile, trackFile, source)

    results = []

    for track in tracks:
        if len(track.data) == 1:
            results.append(track)
        else:
            newtrack = interpolate(track, delta, interpolation_type)
            results.append(newtrack)
    if outputFile:
        # Save data to file:
        ncSaveTracks(outputFile, results)

    return results<|MERGE_RESOLUTION|>--- conflicted
+++ resolved
@@ -8,17 +8,11 @@
 
 from Utilities.maputils import latLon2Azi
 from Utilities.loadData import loadTrackFile
-<<<<<<< HEAD
 
 from Utilities.track import Track, ncSaveTracks
-=======
-from Utilities.track import Track, ncSaveTracks, TCRM_COLS, TCRM_FMTS
->>>>>>> c5d01ff5
 
 LOG = logging.getLogger(__name__)
 LOG.addHandler(logging.NullHandler())
-
-<<<<<<< HEAD
 
 TRACKFILE_COLS = ('Indicator', 'CycloneNumber', 'Year', 'Month', 
                   'Day', 'Hour', 'Minute', 'TimeElapsed', 'Datetime',
@@ -36,8 +30,6 @@
                     '%8.3f,%8.3f,%6.2f,%6.2f,%7.2f,'
                     '%6.2f,%6.2f,%7.2f,%6.3f')
 
-=======
->>>>>>> c5d01ff5
 OUTPUT_COLS = ('CycloneNumber', 'Datetime', 'TimeElapsed', 'Longitude',
                   'Latitude', 'Speed', 'Bearing', 'CentralPressure',
                   'EnvPressure', 'rMax', 'beta')
@@ -125,11 +117,7 @@
 
         npEnv = interp1d(timestep, track.EnvPressure, kind='linear')(newtime)
         nrMax = interp1d(timestep, track.rMax, kind='linear')(newtime)
-<<<<<<< HEAD
-=======
-        nbeta = interp1d(timestep, track.beta, kind='linear')(newtime)
-        
->>>>>>> c5d01ff5
+
     else:
         if interpolation_type == 'akima':
             # Use the Akima interpolation method:
@@ -192,11 +180,7 @@
         npEnv = interp1d(timestep, track.EnvPressure, kind='linear')(newtime)
         nrMax = interp1d(timestep, track.rMax, kind='linear')(newtime)
         nbeta = interp1d(timestep, track.beta, kind='linear')(newtime)
-<<<<<<< HEAD
-    
-=======
-
->>>>>>> c5d01ff5
+
     if len(nLat) >= 2:
         bear_, dist_ = latLon2Azi(nLat, nLon, 1, azimuth=0)
         nthetaFm = np.zeros(newtime.size, dtype=float)
@@ -223,7 +207,6 @@
     newTCID = np.ones(len(newtime)) * track.trackId[0]
 
     newdata = np.empty(len(newtime),
-<<<<<<< HEAD
                        dtype={
                              'names': TRACKFILE_COLS,
                              'formats': TRACKFILE_FMTS
@@ -233,17 +216,7 @@
                         [newindex, newTCID, nYear, nMonth, nDay, nHour, nMin,
                            newtime, newdates, nLon, nLat, nvFm, nthetaFm,
                            npCentre, nwSpd, nrMax, npEnv, nbeta]):
-=======
-                        dtype={
-                               'names': TCRM_COLS,
-                               'formats': TCRM_FMTS
-                               } )
-
-    for key, val in zip(TCRM_COLS,
-                        [newTCID, newdates, newtime,
-                           nLon, nLat, nvFm, nthetaFm,
-                           npCentre, npEnv, nrMax, nbeta]):
->>>>>>> c5d01ff5
+
         newdata[key] = val
     newtrack = Track(newdata)
     newtrack.trackId = track.trackId
