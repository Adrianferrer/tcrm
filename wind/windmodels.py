--- conflicted
+++ resolved
@@ -143,12 +143,13 @@
     :param float eP: environmental pressure (hPa).
     :param float cP: centrral pressure of the TC (hPa).
     :param float rMax: Radius to maximum wind (km).
+    :param float beta: Peakedness parameter.
     :param windSpeedModel: A maximum wind speed model to apply.
     :type  windSpeedModel: :class:`windmodels.WindSpeedModel` instance.
 
     """
 
-    def __init__(self, lat, lon, eP, cP, rMax, windSpeedModel):
+    def __init__(self, lat, lon, eP, cP, rMax, beta, windSpeedModel):
         self.rho = 1.15  # density of air
         self.lat = lat
         self.lon = lon
@@ -229,10 +230,10 @@
 
     """
 
-    def __init__(self, lat, lon, eP, cP, rMax,
+    def __init__(self, lat, lon, eP, cP, rMax, beta,
                  windSpeedModel=WilloughbyWindSpeed):
         rMax = rMax
-        WindProfileModel.__init__(self, lat, lon, eP, cP, rMax,
+        WindProfileModel.__init__(self, lat, lon, eP, cP, rMax, beta,
                                   windSpeedModel)
 
     def velocity(self, R):
@@ -294,7 +295,7 @@
 
     def __init__(self, lat, lon, eP, cP, rMax, beta,
                  windSpeedModel=HollandWindSpeed):
-        WindProfileModel.__init__(self, lat, lon, eP, cP, rMax,
+        WindProfileModel.__init__(self, lat, lon, eP, cP, rMax, beta,
                                   windSpeedModel)
         self.beta = beta
 
@@ -385,48 +386,18 @@
         :rtype: :class:`numpy.ndarray`
 
         """
-<<<<<<< HEAD
- 
-=======
-
->>>>>>> 095f4eb5
+
         beta = self.beta
         delta = (self.rMax / R) ** beta
         edelta = np.exp(-delta)
 
-<<<<<<< HEAD
-        #Z = ((np.sqrt((self.dP * beta / self.rho) *
-        #     delta * edelta + (R * self.f / 2.) ** 2)) / R -
-        #     np.abs(self.f) + edelta *
-        #     (2 * (beta ** 2) * self.dP * (delta - 1) * delta +
-        #      self.rho * edelta * (self.f * R) ** 2) /
-        #     (2 * self.rho * R *
-        #      np.sqrt(4 * (beta * self.dP / self.rho) * delta * edelta
-        #              + (self.f * R) ** 2)))
-
-
-        n1 = np.sqrt((beta * self.dP / self.rho ) * delta * edelta -
-                     (R * np.abs(self.f) / 2. ) ** 2)
-        n2 = (((beta ** 2) * self.dP / (self.rho * R)) * (delta ** 2) * edelta -
-              ((beta ** 2) * self.dP / (self.rho * R)) * delta * edelta +
-               (np.abs(self.f) ** 2) * R / 2.)
-        d2 = 2. * np.sqrt((beta * self.dP / self.rho ) * delta * edelta -
-                          (R * np.abs(self.f) / 2. ) ** 2)
-
-        Z = (1./R) * (n1 + R * ((n2 / d2) - (np.abs(self.f) / 2.)) / d2 - np.abs(self.f) * R / 2.)
-
-        #nn1 = np.sqrt((4.*beta*self.dP/self.rho) * delta * edelta + (self.f * R) ** 2.)
-        #nn2 = (beta*self.dP/self.rho)*delta*(2. + beta * (delta - 1.)) * edelta + (self.f * R) ** 2.
-        #dd2 = R + 4.*(beta*self.dP/self.rho) * delta * edelta + (self.f * R) ** 2.
-        #Z = -self.f + nn1 * (nn2 / dd2)
-=======
+
         Z = np.abs(self.f) + (beta**2*self.dP*(delta**2)*edelta/(2*self.rho*R) \
                               - beta**2*self.dP*delta*edelta/(2*self.rho*R) + \
                               R*self.f**2/4) \
              / np.sqrt(beta*self.dP*delta*edelta/self.rho + (R*self.f/2)**2) + \
              (np.sqrt(beta*self.dP*delta*edelta/self.rho + (R*self.f/2)**2))/R
 
->>>>>>> 095f4eb5
         # Calculate first and second derivatives at R = Rmax:
         d2Vm = self.secondDerivative()
         dVm = self.firstDerivative()
@@ -464,7 +435,7 @@
 
     """
 
-    def __init__(self, lat, lon, eP, cP, rMax,
+    def __init__(self, lat, lon, eP, cP, rMax, beta,
                  windSpeedModel=WilloughbyWindSpeed):
         HollandWindProfile.__init__(self, lat, lon, eP, cP, rMax, 1.0,
                                     windSpeedModel)
@@ -489,9 +460,9 @@
 
     """
 
-    def __init__(self, lat, lon, eP, cP, rMax,
+    def __init__(self, lat, lon, eP, cP, rMax, beta,
                  windSpeedModel=WilloughbyWindSpeed):
-        WindProfileModel.__init__(self, lat, lon, eP, cP, rMax,
+        WindProfileModel.__init__(self, lat, lon, eP, cP, rMax, beta,
                                   windSpeedModel)
         self.alpha = 0.5
 
@@ -557,7 +528,7 @@
 
     """
 
-    def __init__(self, lat, lon, eP, cP, rMax):
+    def __init__(self, lat, lon, eP, cP, rMax, beta):
         HollandWindProfile.__init__(self, lat, lon, eP, cP, rMax, 1.0)
 
 
@@ -585,9 +556,9 @@
 
     """
 
-    def __init__(self, lat, lon, eP, cP, rMax, beta1, beta2, rMax2=150.,
+    def __init__(self, lat, lon, eP, cP, rMax, beta, beta1, beta2, rMax2=150.,
                  windSpeedModel=HollandWindSpeed):
-        WindProfileModel.__init__(self, lat, lon, eP, cP, rMax,
+        WindProfileModel.__init__(self, lat, lon, eP, cP, rMax, beta,
                                   windSpeedModel)
 
         # Scale dp2 if dP is less than 800 Pa
@@ -799,7 +770,7 @@
 
     """
 
-    def __init__(self, lat, lon, eP, cP, rMax):
+    def __init__(self, lat, lon, eP, cP, rMax, beta):
         beta = 1.881093 - 0.010917 * np.abs(lat) - 0.005567 * rMax/1000
         if beta < 0.8:
             beta = 0.8
@@ -974,11 +945,7 @@
         inflow[core] = 0
         inflow = inflow * np.pi / 180
 
-<<<<<<< HEAD
-        thetaMaxAbsolute = np.array(thetaFm) + thetaMax
-=======
         thetaMaxAbsolute = (np.array(thetaFm) + thetaMax)*np.pi/180.
->>>>>>> 095f4eb5
         asym = vFm * np.cos(thetaMaxAbsolute - lam + np.pi)
         Vsf = Km * V + asym
         phi = inflow - lam
@@ -996,12 +963,9 @@
     Modelling tropical cyclone over-water wind and pressure fields.
     Ocean Engineering, 31, 1757-1782.
 
-<<<<<<< HEAD
-=======
     It appears this paper used 10-minute mean wind speeds for calibration.
     Therefore, we convert to return a 1-minute sustained wind speed equivalent.
 
->>>>>>> 095f4eb5
     """
 
     def field(self, R, lam, vFm, thetaFm, thetaMax=0.):
@@ -1026,12 +990,7 @@
         inner = np.where(R < self.rMax)
         inflow[inner] = 10. * R[inner] / self.rMax
         inflow = -np.sign(self.f) * inflow * np.pi / 180.
-
-<<<<<<< HEAD
-        thetaMaxAbsolute = np.array(thetaFm) + thetaMax
-=======
         thetaMaxAbsolute = (np.array(thetaFm) + thetaMax)*np.pi/180.
->>>>>>> 095f4eb5
         phi = inflow - lam
 
         asym = (0.5 * (1. + np.cos(thetaMaxAbsolute - lam)) * 
@@ -1083,11 +1042,7 @@
         Z = self.vorticity(R)
         K = 50.  # Diffusivity
         Cd = 0.002  # Constant drag coefficient
-<<<<<<< HEAD
-
-=======
         thetaFm = (90. - thetaFm) * np.pi/180.
->>>>>>> 095f4eb5
         Vm = np.abs(V).max()
         if (vFm > 0) and (Vm/vFm < 5.):
             Umod = vFm * (1. - (1. - Vm/vFm)/5.)
@@ -1097,34 +1052,17 @@
         
         core = np.where(R > 2. * self.rMax)
         Vt[core] = Umod * np.exp(-((R[core] / (2.*self.rMax)) - 1.) ** 2. )
-<<<<<<< HEAD
-        
-        al = ((2. * V / R ) + self.f) / (2. * K)
-        be = (self.f + Z) / (2. * K)
-        gam = np.abs(V / (2. * K * R))
-
-=======
-
         al = ((2. * V / R ) + self.f) / (2. * K)
         be = (self.f + Z) / (2. * K)
         gam = (V / (2. * K * R))
         
->>>>>>> 095f4eb5
         albe = np.sqrt(al / be)
 
         ind = np.where(np.abs(gam) > np.sqrt(al * be))
         chi = np.abs((Cd / K) * V / np.sqrt(np.sqrt(al * be)))
-<<<<<<< HEAD
-        eta = np.abs((Cd / K) * V / np.sqrt(np.sqrt(al * be) + gam))
-        psi = np.abs((Cd / K) * V / np.sqrt(np.abs(np.sqrt(al * be) - gam)))
-        
-        i = complex(0., 1.)
-        A0 = -chi * V * (1. + i * (1. + chi)) / (2. * chi ** 2. + 3. * chi + 2.)
-=======
         eta = np.abs((Cd / K) * V / np.sqrt(np.sqrt(al * be) + np.abs(gam)))
         psi = np.abs((Cd / K) * V / np.sqrt(np.abs(np.sqrt(al * be)
                                                    - np.abs(gam))))
->>>>>>> 095f4eb5
 
         i = complex(0., 1.)
         A0 = -(chi * (1 + i * (1 + chi))*V) / (2*chi**2 + 3*chi +2)
@@ -1133,83 +1071,29 @@
         u0s = np.sign(self.f) * albe * A0.real
         v0s =                          A0.imag
 
-<<<<<<< HEAD
-        u0s = albe * A0.real
-        v0s = A0.imag
-
-        Am = (-(psi * (1. + 2. * albe + (1. + i) * (1. + albe) * eta))
-              * Vt /
-             (albe * ((2. + 2. * i) * (1 + eta * psi) +
-              3. * psi + 3. * i * eta)))
-
-        #Am[ind] = (-((1. + (1. + i) * eta[ind]) / albe[ind] +
-        #           (2. + (1. + i) * eta[ind])) * psi[ind] * vFm /
-        #           (2. - 2. * i + 3. * (psi[ind] + eta[ind])
-        #            + (2. + 2. * i) * eta[ind] * psi[ind]))
-
-        AmIII = (-(psi * (1. + 2. * albe + (1. + i) * (1. + albe) * eta)
-                * Vt) /
-                ( albe * (2. - 2. * i + 3. * (eta + psi) + (2. + 2. * i) *
-                eta * psi)))
-
-        #Am[ind] = AmIII[ind]
-=======
         Am = -(psi * (1 + 2 * albe + (1 + i) * (1 + albe) * eta) * Umod) / \
              (albe * ((2 + 2 * i) * (1 + eta * psi) + 3 * psi + 3* i * eta))
         AmIII = -(psi * (1 + 2 * albe + (1 + i) * (1 + albe) * eta) * Umod) / \
                 (albe * ((2 - 2 * i + 3 * (eta + psi) + (2 + 2 * i)*eta * psi)))
         Am[ind] = AmIII[ind]
->>>>>>> 095f4eb5
 
         # First asymmetric surface component
         ums =            albe * (Am * np.exp(-i * lam * np.sign(self.f))).real
         vms = np.sign(self.f) * (Am * np.exp(-i * lam * np.sign(self.f))).imag
 
-<<<<<<< HEAD
-        ums = albe * (Am * np.exp(-(i * lam))).real
-        vms = (Am * np.exp(-(i * lam))).imag
-
-        #Ap = (-((1. + (1. + i) * psi) / albe - (2. + (1. + i) * psi)) *
-        #      eta * vFm /
-        #      ((2. + 2. * i) * (1. + eta * psi) + 3. * eta +
-        #       3. * i * psi))
-
-        Ap = (-(eta * (1. - 2. * albe + (1. + i) * (1. - albe) * psi)) * Vt /
-                (albe * ((2. + 2. * i) * (1. + eta * psi) +
-                3. * eta + 3. * i * psi)))
-
-        #Ap[ind] = (-((1. + (1. - i) * psi[ind]) / albe[ind] -
-        #             (2. + (1. - i) * psi[ind])) *
-        #           eta[ind] * vFm /
-        #           (2. + 2. * i + 3. * (eta[ind] + psi[ind]) +
-        #            (2. - 2. * i) * eta[ind] * psi[ind]))
-
-        ApIII = (-(eta * (1. - 2. * albe + (1. - i) * (1. - albe) * psi) * Vt) /
-                (albe * (2. + 2. * i + 3. * (eta + psi)
-                + (2. - 2. * i) * eta * psi)))
-
-        #Ap[ind] = ApIII[ind]
-                  
-        # Second asymmetric surface component
-=======
+
         Ap = -(eta * (1 - 2 * albe + (1 + i)*(1 - albe) * psi) * Umod) / \
              (albe * ((2 + 2*i)*(1 + eta * psi) + 3*eta + 3*i*psi))
         ApIII = -(eta * (1 - 2 * albe + (1 - i)*(1 - albe)*psi)*Umod) / \
                 (albe * (2 + 2 * i + 3 * (eta + psi) + (2 -2 * i)*eta*psi))
         Ap[ind] = ApIII[ind]
->>>>>>> 095f4eb5
 
         # Second asymmetric surface component
         ups =            albe * (Ap * np.exp(i * lam * np.sign(self.f))).real
         vps = np.sign(self.f) * (Ap * np.exp(i * lam * np.sign(self.f))).imag
 
         # Total surface wind in (moving coordinate system)
-<<<<<<< HEAD
-
-        us = np.sign(self.f) * (u0s + ups + ums)
-=======
         us =     u0s + ups + ums
->>>>>>> 095f4eb5
         vs = V + v0s + vps + vms
 
         usf = us + Umod * np.cos(lam - thetaFm)
